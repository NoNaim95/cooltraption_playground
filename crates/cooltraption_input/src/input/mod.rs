<<<<<<< HEAD
use cooltraption_window::events::EventHandler;
use cooltraption_window::window::{
    winit::{
        self,
        event::{ElementState, KeyboardInput, VirtualKeyCode},
    },
    WindowContext, WinitEvent,
};

=======
>>>>>>> 7a0e233a
use cooltraption_common::events::EventPublisher;
use cooltraption_render::events::EventHandler;
use cooltraption_render::window::winit::event::{
    ElementState, KeyboardInput, ModifiersState, MouseButton, VirtualKeyCode,
};
use cooltraption_render::window::{winit, WindowContext, WinitEvent};

#[derive(Default)]
struct InputEventHandler<'a> {
    event_publisher: EventPublisher<'a, InputEvent>,
    modifier_state: ModifiersState,
}

pub enum InputEvent {
    KeyboardInputEvent(KeyboardInputEvent),
    MouseButtonEvent(MouseButtonEvent),
}

pub enum KeyboardInputEvent {
    KeyPressed(VirtualKeyCode, ModifiersState),
    KeyReleased(VirtualKeyCode, ModifiersState),
}

pub enum MouseButtonEvent {
    KeyPressed(MouseButton, ModifiersState),
    KeyReleased(MouseButton, ModifiersState),
}

impl<'a> InputEventHandler<'a> {
    pub fn new(event_publisher: EventPublisher<'a, InputEvent>) -> Self {
<<<<<<< HEAD
        Self { event_publisher }
=======
        Self {
            event_publisher,
            modifier_state: Default::default(),
        }
>>>>>>> 7a0e233a
    }

    fn keyboard_input(&mut self, input: &mut KeyboardInput) {
        if let Some(key_code) = input.virtual_keycode {
            let event = match input.state {
<<<<<<< HEAD
                ElementState::Pressed => InputEvent::KeyPressed(key_code),
                ElementState::Released => InputEvent::KeyReleased(key_code),
=======
                ElementState::Pressed => InputEvent::KeyboardInputEvent(
                    KeyboardInputEvent::KeyPressed(key_code, self.modifier_state),
                ),
                ElementState::Released => InputEvent::KeyboardInputEvent(
                    KeyboardInputEvent::KeyReleased(key_code, self.modifier_state),
                ),
>>>>>>> 7a0e233a
            };
            self.event_publisher.publish(&event);
        }
    }

    fn mouse_input(&mut self, button: MouseButton, state: &mut ElementState) {
        let event =
            match state {
                ElementState::Pressed => InputEvent::MouseButtonEvent(
                    MouseButtonEvent::KeyPressed(button, self.modifier_state),
                ),
                ElementState::Released => InputEvent::MouseButtonEvent(
                    MouseButtonEvent::KeyReleased(button, self.modifier_state),
                ),
            };
        self.event_publisher.publish(&event);
    }
}

impl<'a> EventHandler<WinitEvent<'_, '_>, WindowContext<'_>> for InputEventHandler<'a> {
    fn handle_event(&mut self, event: &mut WinitEvent, _context: &mut WindowContext) {
        if let winit::event::Event::WindowEvent { event, .. } = event.0 {
            match event {
                winit::event::WindowEvent::KeyboardInput { input, .. } => {
                    self.keyboard_input(input)
                }
                winit::event::WindowEvent::MouseInput { button, state, .. } => {
                    self.mouse_input(*button, state)
                }
                winit::event::WindowEvent::ModifiersChanged(modifiers_state) => {
                    self.modifier_state = *modifiers_state;
                }

                _ => {}
            }
        }
    }
}<|MERGE_RESOLUTION|>--- conflicted
+++ resolved
@@ -1,21 +1,9 @@
-<<<<<<< HEAD
+use cooltraption_common::events::EventPublisher;
 use cooltraption_window::events::EventHandler;
-use cooltraption_window::window::{
-    winit::{
-        self,
-        event::{ElementState, KeyboardInput, VirtualKeyCode},
-    },
-    WindowContext, WinitEvent,
-};
-
-=======
->>>>>>> 7a0e233a
-use cooltraption_common::events::EventPublisher;
-use cooltraption_render::events::EventHandler;
-use cooltraption_render::window::winit::event::{
+use cooltraption_window::window::winit::event::{
     ElementState, KeyboardInput, ModifiersState, MouseButton, VirtualKeyCode,
 };
-use cooltraption_render::window::{winit, WindowContext, WinitEvent};
+use cooltraption_window::window::{winit, WindowContext, WinitEvent};
 
 #[derive(Default)]
 struct InputEventHandler<'a> {
@@ -40,30 +28,21 @@
 
 impl<'a> InputEventHandler<'a> {
     pub fn new(event_publisher: EventPublisher<'a, InputEvent>) -> Self {
-<<<<<<< HEAD
-        Self { event_publisher }
-=======
         Self {
             event_publisher,
             modifier_state: Default::default(),
         }
->>>>>>> 7a0e233a
     }
 
     fn keyboard_input(&mut self, input: &mut KeyboardInput) {
         if let Some(key_code) = input.virtual_keycode {
             let event = match input.state {
-<<<<<<< HEAD
-                ElementState::Pressed => InputEvent::KeyPressed(key_code),
-                ElementState::Released => InputEvent::KeyReleased(key_code),
-=======
                 ElementState::Pressed => InputEvent::KeyboardInputEvent(
                     KeyboardInputEvent::KeyPressed(key_code, self.modifier_state),
                 ),
                 ElementState::Released => InputEvent::KeyboardInputEvent(
                     KeyboardInputEvent::KeyReleased(key_code, self.modifier_state),
                 ),
->>>>>>> 7a0e233a
             };
             self.event_publisher.publish(&event);
         }
