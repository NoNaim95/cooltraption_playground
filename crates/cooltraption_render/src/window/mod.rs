use std::fmt::{Debug, Formatter};
use std::time::Duration;

use crate::events::{Context, Event, EventHandler};
pub use winit;
use winit::dpi::PhysicalSize;
use winit::event_loop::{ControlFlow, EventLoop, EventLoopBuilder, EventLoopProxy};
use winit::window::{Window, WindowBuilder};

pub use self::window_event_handler::WindowEventHandler;

mod window_event_handler;

pub struct WinitEventLoopHandler {
    event_loop: EventLoop<WindowEvent>,
    event_loop_proxy: EventLoopProxy<WindowEvent>,
<<<<<<< HEAD
    handlers: Vec<SharedEventHandler>,
=======
    handlers: Vec<BoxedEventHandler>,
>>>>>>> 711696e5
    window: Window,
}

pub struct WinitEvent<'a, 'b>(pub &'a mut winit::event::Event<'b, WindowEvent>);

impl Event for WinitEvent<'_, '_> {}

pub enum WindowEvent {
    Init,
    Render(Duration),
    OpenGUI(Option<Box<dyn crate::gui::GuiWindow>>),
    CloseGUI(&'static str),
}

impl Debug for WindowEvent {
    fn fmt(&self, f: &mut Formatter<'_>) -> std::fmt::Result {
        match self {
            WindowEvent::Init => write!(f, "Init"),
            WindowEvent::Render(duration) => write!(f, "Render({:?})", duration),
            WindowEvent::OpenGUI(_) => write!(f, "OpenGUI"),
            WindowEvent::CloseGUI(id) => write!(f, "CloseGUI({})", id),
        }
    }
}

impl Default for WinitEventLoopHandler {
    fn default() -> Self {
        let event_loop = EventLoopBuilder::with_user_event().build();
        let event_loop_proxy = event_loop.create_proxy();
        let window = WindowBuilder::new()
            .with_title("Cooltraption Playground - Render Example")
            .with_inner_size(PhysicalSize::new(1200, 800))
            .with_min_inner_size(PhysicalSize::new(800, 600))
            .build(&event_loop)
            .expect("create window");

        Self {
            event_loop,
            event_loop_proxy,
            handlers: vec![],
            window,
        }
    }
}

impl WinitEventLoopHandler {
<<<<<<< HEAD
    pub fn register_event_handler(&mut self, handler: SharedEventHandler) {
=======
    pub fn register_event_handler(&mut self, handler: BoxedEventHandler) {
>>>>>>> 711696e5
        self.handlers.push(handler);
    }

    pub fn run_event_loop(mut self) {
        self.event_loop_proxy
            .send_event(WindowEvent::Init)
            .expect("Send init event");

        self.event_loop.run(move |mut event, _, control_flow| {
            *control_flow = ControlFlow::Wait;

            let mut new_event_handlers = vec![];

            let mut context = WindowContext::new(
                control_flow,
                &self.window,
                &self.event_loop_proxy,
                &mut new_event_handlers,
            );

            let mut winit_event = WinitEvent(&mut event);

            self.handlers.iter_mut().for_each(|handler| {
                handler.handle_event(&mut winit_event, &mut context);
            });

            self.handlers.append(&mut new_event_handlers);
        });
    }
}

pub struct WindowContext<'a> {
    pub control_flow: &'a mut ControlFlow,
    pub window: &'a Window,
    event_loop_proxy: &'a EventLoopProxy<WindowEvent>,
    event_handlers: &'a mut Vec<BoxedEventHandler>,
}

impl Context for WindowContext<'_> {}

impl<'a> WindowContext<'a> {
    pub fn new(
        control_flow: &'a mut ControlFlow,
        window: &'a Window,
        event_loop_proxy: &'a EventLoopProxy<WindowEvent>,
        event_handlers: &'a mut Vec<BoxedEventHandler>,
    ) -> Self {
        Self {
            control_flow,
            window,
            event_loop_proxy,
            event_handlers,
        }
    }

    pub fn register_event_handler(&mut self, handler: BoxedEventHandler) {
        self.event_handlers.push(handler);
    }

    pub fn send_event(&self, event: WindowEvent) {
        self.event_loop_proxy.send_event(event).expect("send event");
    }
}

<<<<<<< HEAD
pub type SharedEventHandler =
    Rc<RefCell<dyn for<'a, 'b, 'c> EventHandler<WinitEvent<'a, 'b>, WindowContext<'c>>>>;
=======
pub type BoxedEventHandler =
    Box<dyn for<'a, 'b, 'c> EventHandler<WinitEvent<'a, 'b>, WindowContext<'c>>>;
>>>>>>> 711696e5
<|MERGE_RESOLUTION|>--- conflicted
+++ resolved
@@ -14,11 +14,7 @@
 pub struct WinitEventLoopHandler {
     event_loop: EventLoop<WindowEvent>,
     event_loop_proxy: EventLoopProxy<WindowEvent>,
-<<<<<<< HEAD
-    handlers: Vec<SharedEventHandler>,
-=======
     handlers: Vec<BoxedEventHandler>,
->>>>>>> 711696e5
     window: Window,
 }
 
@@ -65,11 +61,7 @@
 }
 
 impl WinitEventLoopHandler {
-<<<<<<< HEAD
-    pub fn register_event_handler(&mut self, handler: SharedEventHandler) {
-=======
     pub fn register_event_handler(&mut self, handler: BoxedEventHandler) {
->>>>>>> 711696e5
         self.handlers.push(handler);
     }
 
@@ -134,10 +126,5 @@
     }
 }
 
-<<<<<<< HEAD
-pub type SharedEventHandler =
-    Rc<RefCell<dyn for<'a, 'b, 'c> EventHandler<WinitEvent<'a, 'b>, WindowContext<'c>>>>;
-=======
 pub type BoxedEventHandler =
-    Box<dyn for<'a, 'b, 'c> EventHandler<WinitEvent<'a, 'b>, WindowContext<'c>>>;
->>>>>>> 711696e5
+    Box<dyn for<'a, 'b, 'c> EventHandler<WinitEvent<'a, 'b>, WindowContext<'c>>>;