--- conflicted
+++ resolved
@@ -1,15 +1,10 @@
 use crate::render_component::Renderer;
-<<<<<<< HEAD
 use cooltraption_common::events::MutEventPublisher;
 use cooltraption_network::client;
 use cooltraption_network::network_state::NetworkStateEventHandler;
 use cooltraption_network::network_state_handler::NetworkStateHandler;
 use cooltraption_network::server::ServerNetworkingEngine;
 use cooltraption_simulation::action::{Action, ActionPacket, SpawnBallAction};
-=======
-use cooltraption_simulation::action::Action;
-use cooltraption_simulation::components::Drawable;
->>>>>>> b1d42028
 use cooltraption_simulation::simulation_state::ComponentIter;
 use cooltraption_simulation::stages::physics_stage::Vec2f;
 use cooltraption_simulation::*;
@@ -143,20 +138,14 @@
             None
         }
     };
-
     let mut sim_options = SimulationOptions::new();
     sim_options.state.load_current_tick(Tick(30));
     let mut sim = SimulationImpl::new(sim_options);
-<<<<<<< HEAD
     sim.add_local_action_handler(move |action_packet| {
         node_handler.network().send(
             server,
             serde_yaml::to_string(action_packet).unwrap().as_bytes(),
         );
-=======
-    sim.add_component_handler(move |pos: ComponentIter<&Position>| {
-        let _ = s.send(pos.cloned().collect());
->>>>>>> b1d42028
     });
     sim.run(
         std::iter::from_fn(action_generator),
