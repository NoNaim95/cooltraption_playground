--- conflicted
+++ resolved
@@ -1,20 +1,6 @@
-<<<<<<< HEAD
-use cgmath::Vector2;
-use cooltraption_common::events::MutEventPublisher;
-use cooltraption_network as networking;
-use cooltraption_network::client;
-use cooltraption_network::network_state::NetworkStateEventHandler;
-use cooltraption_network::network_state_handler::NetworkStateHandler;
-use cooltraption_network::server::ServerNetworkingEngine;
-use cooltraption_render::world_renderer::world_state::{Id, Scale, Drawable};
-use cooltraption_render::world_renderer::{Drawables};
-use cooltraption_simulation::action::{Action, ActionPacket, SpawnBallAction};
-use cooltraption_simulation::system_sets::physics_set::{Float, FromNum2, Vec2f};
-=======
 use cooltraption_common::events::EventPublisher;
 use cooltraption_render::world_renderer::WorldState;
 use cooltraption_simulation::action::{Action, ActionPacket};
->>>>>>> 712d147a
 use cooltraption_simulation::*;
 use directors::SimulationImplDirector;
 
@@ -32,84 +18,7 @@
 use cooltraption_input::events::Event as CtnInputEvent;
 
 fn main() {
-<<<<<<< HEAD
-    let (state_send, state_recv) = mpsc::sync_channel(5);
-
-
-    let server_handle = std::thread::spawn(|| {
-        println!("Launching server...");
-        server_example();
-    });
-
-    std::thread::sleep(Duration::from_secs(1));
-    let headless_sim_handle = std::thread::spawn(|| {
-        println!("Launching 1 headless_simulation...");
-        headless_simulation();
-    });
-    let sim_handle = std::thread::spawn(|| {
-        println!("Launching 1 client...");
-        run_simulation(state_send);
-    });
-
-    let it = iter::from_fn(move||{state_recv.try_recv().ok()});
-    render_component::run_renderer(it);
-}
-
-pub fn server_example() {
-    let network_state_handler = NetworkStateHandler::new(3);
-
-    let mut network_state_event_handler = NetworkStateEventHandler::default();
-    network_state_event_handler.add_handler(network_state_handler);
-
-    let mut event_publisher = MutEventPublisher::default();
-    event_publisher.add_event_handler(network_state_event_handler);
-
-    ServerNetworkingEngine {}.run(5000, event_publisher);
-}
-
-pub fn run_simulation(world_state_sender: SyncSender<Drawables>) {
-    let action_generator = move || None;
-
-    let (node_handler, mut event_receiver, _node_task, server) =
-        client::Client::connect("127.0.0.1:5000".parse().unwrap(), Duration::from_secs(3))
-            .expect("could not connect from main");
-
-    let action_packet_iter =
-        std::iter::from_fn(move || event_receiver.try_receive()).map(|stored_event| {
-            match stored_event.network() {
-                networking::StoredNetEvent::Message(_, message) => {
-                    serde_yaml::from_slice::<ActionPacket>(&message).unwrap()
-                }
-                networking::StoredNetEvent::Disconnected(_) => {
-                    panic!("We got disconnected")
-                }
-                _ => unreachable!(),
-            }
-        });
-
-    let sim_options = SimulationOptions::new();
-    let mut sim = SimulationImpl::new(sim_options);
-
-    sim.add_query_iter_handler(move |comp_iter: QueryIter<(Entity, &Position), ()>| {
-        let mut drawables = vec![];
-        for (entity, pos) in comp_iter {
-            let rpos = pos.0;
-            let mut pos: Vector2<f32> = Vector2::new(rpos.x.0.to_num(), rpos.y.0.to_num());
-            pos /= 100.0;
-            let drawable = Drawable {
-                id: Id(entity.index() as u64),
-                position: cooltraption_render::world_renderer::world_state::Position(pos),
-                scale: Scale(Vector2::new(1.0, 1.0)),
-                asset_name: String::from("dude"),
-            };
-            drawables.push(drawable);
-        }
-        let world_state = Drawables { drawables };
-        world_state_sender.send(world_state).unwrap();
-    });
-=======
     //let (input_action_sender, input_action_receiver) = mpsc::channel::<Action>();
->>>>>>> 712d147a
 
     //let (state_send, state_recv) = mpsc::sync_channel(5);
 
