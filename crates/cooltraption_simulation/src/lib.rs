<<<<<<< HEAD
pub mod action;
pub mod components;
pub mod simulation;
pub mod simulation_state;
=======
use std::collections::HashMap;
use std::error::Error;
use std::sync::mpsc::{Receiver, Sender};
use std::thread::sleep;
use std::time::{Duration, Instant};

use bevy_ecs::schedule::{Schedule, Stage, SystemStage};
use bevy_ecs::system::Resource;

use action::{Action, ActionPacket, ActionRequest};
use components::Position;
use simulation_state::SimulationState;
use stages::physics_stage::{self, DeltaTime, PhysicsStage, Vec2f};

pub mod action;
mod components;
pub mod simulation_state;
pub mod stages;

#[derive(Debug, Resource, Clone)]
pub struct Tick(u64);

#[derive(Resource, Clone)]
pub struct Actions(Vec<Action>);

#[derive(Default)]
pub struct SimulationOptions<S: SimulationState> {
    state: S,
}

pub trait Simulation<T: SimulationState> {
    fn step_simulation(&mut self, dt: Duration);
}

#[derive(Default)]
pub struct SimulationImpl<T: SimulationState> {
    simulation_state: T,
    schedule: Schedule,
    current_tick: u64,
    action_table: HashMap<u64, Vec<Action>>,
}

pub struct ActionHandler {
    action_request_receive_channel: Receiver<ActionRequest>,
    action_packet_receive_channel: Receiver<ActionPacket>,
    action_packet_send_channel: Sender<ActionPacket>,
}

impl ActionHandler {
    fn load_action_packets(&self, current_tick: u64) -> Vec<ActionPacket> {
        let mut action_packets = self
            .action_packet_receive_channel
            .iter()
            .collect::<Vec<ActionPacket>>();
        let action_requests = self
            .action_request_receive_channel
            .iter()
            .collect::<Vec<ActionRequest>>();
        for action_request in action_requests {
            let action = match action_request {
                ActionRequest::SpawnBall {
                    requested_position: req_pos,
                } => Action::SpawnBall {
                    pos: Position(Vec2f::new(req_pos.0, req_pos.1)),
                },
            };
            let action_packet = ActionPacket {
                tick_no: current_tick,
                action,
            };
            self.action_packet_send_channel
                .send(action_packet.clone())
                .unwrap();
            action_packets.push(action_packet);
        }
        action_packets
    }
}

impl<T: SimulationState + 'static> SimulationImpl<T> {
    pub fn new(options: SimulationOptions<T>) -> Self {
        let mut schedule = Schedule::default();
        schedule.add_stage(
            PhysicsStage,
            SystemStage::parallel().with_system(physics_stage::solve_movement),
        );

        Self {
            simulation_state: options.state,
            schedule,
            current_tick: 0,
            action_table: HashMap::default(),
        }
    }

    pub fn run(&mut self) {
        let mut start_time = Instant::now();
        let mut frame_time = start_time - Instant::now();

        loop {
            self.step_simulation(frame_time);
            frame_time = Instant::now() - start_time;
            start_time = Instant::now();

            sleep(Duration::from_secs_f64(1.0 / 1000.0));
        }
    }
    pub fn state(&self) -> &T {
        &self.simulation_state
    }
}

impl<T: SimulationState> Simulation<T> for SimulationImpl<T> {
    fn step_simulation(&mut self, dt: Duration) {
        self.simulation_state
            .world_mut()
            .insert_resource(Tick(self.current_tick));

        self.simulation_state
            .world_mut()
            .insert_resource(DeltaTime::from(dt));

        self.simulation_state
            .world_mut()
            .insert_resource(Actions(std::mem::take(
                &mut self.action_table.entry(self.current_tick).or_default(),
            )));

        self.schedule.run(self.simulation_state.world_mut());
    }
}
>>>>>>> efe78ac0
<|MERGE_RESOLUTION|>--- conflicted
+++ resolved
@@ -1,9 +1,3 @@
-<<<<<<< HEAD
-pub mod action;
-pub mod components;
-pub mod simulation;
-pub mod simulation_state;
-=======
 use std::collections::HashMap;
 use std::error::Error;
 use std::sync::mpsc::{Receiver, Sender};
@@ -134,5 +128,4 @@
 
         self.schedule.run(self.simulation_state.world_mut());
     }
-}
->>>>>>> efe78ac0
+}