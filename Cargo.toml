[package]
name = "cooltraption_playground"
version = "0.1.0"
edition = "2021"

# See more keys and their definitions at https://doc.rust-lang.org/cargo/reference/manifest.html

[dependencies]
log = "0.4"
env_logger = "0.10"
serde = { version = "1.0", features = ["derive"] }
serde_yaml = "0.9"
<<<<<<< HEAD
bevy_ecs = "0.9"
bevy_reflect = "0.9"
glam = "0.22"
wgpu = "0.14"
pollster = "0.2"
winit = "0.27"
bytemuck = { version = "1.4", features = [ "derive" ] }
=======
bevy_ecs = "*"
bevy_reflect = "*"
nalgebra = "0.31.4"
simba = "0.7.3"
fixed = "1.21.0"
fixed-macro = "1.1"
num-traits = "0.2.15"
>>>>>>> f05ff7e3

[build-dependencies]
copy_to_output = "2.0"
glob = "0.3"<|MERGE_RESOLUTION|>--- conflicted
+++ resolved
@@ -10,23 +10,17 @@
 env_logger = "0.10"
 serde = { version = "1.0", features = ["derive"] }
 serde_yaml = "0.9"
-<<<<<<< HEAD
 bevy_ecs = "0.9"
 bevy_reflect = "0.9"
-glam = "0.22"
 wgpu = "0.14"
 pollster = "0.2"
 winit = "0.27"
 bytemuck = { version = "1.4", features = [ "derive" ] }
-=======
-bevy_ecs = "*"
-bevy_reflect = "*"
-nalgebra = "0.31.4"
-simba = "0.7.3"
-fixed = "1.21.0"
+nalgebra = "0.31"
+simba = "0.7"
+fixed = "1.21"
 fixed-macro = "1.1"
-num-traits = "0.2.15"
->>>>>>> f05ff7e3
+num-traits = "0.2"
 
 [build-dependencies]
 copy_to_output = "2.0"
