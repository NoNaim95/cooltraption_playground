--- conflicted
+++ resolved
@@ -16,13 +16,9 @@
 
 mod camera;
 mod instance;
-<<<<<<< HEAD
-
-=======
 mod render_batch;
 pub mod texture_atlas_builder;
 pub mod uninitialized_wgpu_state;
->>>>>>> f2365363
 pub mod vertex;
 pub mod wgpu_state;
 
