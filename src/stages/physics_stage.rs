<<<<<<< HEAD
use crate::components::{Acceleration, Position, Velocity};
use bevy_ecs::{prelude::*, system::Query};
use log::debug;
=======
use std::ops::Deref;
use std::time::Duration;

use bevy_ecs::{prelude::*, system::Query};
use fixed::types::I48F16;
use fixed_macro::fixed;
use nalgebra::Vector2;
>>>>>>> f05ff7e3


pub type Float = I48F16;
pub type Vec2f = Vector2<Float>;

pub const MILLIS_TO_SECONDS: Float = fixed!(0.001: I48F16); // µs to s factor

#[derive(Resource, Default)]
pub struct DeltaTime {
    pub seconds: Float,
}

impl From<Duration> for DeltaTime {
    fn from(duration: Duration) -> Self {
        let ret = Self {
            seconds: (Float::from_num(duration.as_millis()) * MILLIS_TO_SECONDS),
        };
        return ret;
    }
}

#[derive(StageLabel)]
pub struct PhysicsStage;

<<<<<<< HEAD
=======
#[derive(Component, Default)]
pub struct Position(pub Vec2f);

#[derive(Component, Default)]
pub struct Velocity(pub Vec2f);

#[derive(Component, Default)]
pub struct Acceleration(pub Vec2f);

#[derive(Component)]
pub struct Weight(pub Float);

#[derive(Component)]
pub struct Force(pub Float);

impl Deref for Position {
    type Target = Vec2f;

    fn deref(&self) -> &Self::Target {
        &self.0
    }
}

>>>>>>> f05ff7e3
pub fn solve_movement(
    mut query: Query<(&mut Position, &mut Velocity, &mut Acceleration)>,
    dt: Res<DeltaTime>,
) {
    for (mut pos, mut vel, acc) in &mut query {
        vel.0 += acc.0 * dt.seconds;
        pos.0 += vel.0 * dt.seconds;
    }
}<|MERGE_RESOLUTION|>--- conflicted
+++ resolved
@@ -1,16 +1,12 @@
-<<<<<<< HEAD
 use crate::components::{Acceleration, Position, Velocity};
 use bevy_ecs::{prelude::*, system::Query};
 use log::debug;
-=======
 use std::ops::Deref;
 use std::time::Duration;
 
-use bevy_ecs::{prelude::*, system::Query};
 use fixed::types::I48F16;
 use fixed_macro::fixed;
 use nalgebra::Vector2;
->>>>>>> f05ff7e3
 
 
 pub type Float = I48F16;
@@ -35,32 +31,6 @@
 #[derive(StageLabel)]
 pub struct PhysicsStage;
 
-<<<<<<< HEAD
-=======
-#[derive(Component, Default)]
-pub struct Position(pub Vec2f);
-
-#[derive(Component, Default)]
-pub struct Velocity(pub Vec2f);
-
-#[derive(Component, Default)]
-pub struct Acceleration(pub Vec2f);
-
-#[derive(Component)]
-pub struct Weight(pub Float);
-
-#[derive(Component)]
-pub struct Force(pub Float);
-
-impl Deref for Position {
-    type Target = Vec2f;
-
-    fn deref(&self) -> &Self::Target {
-        &self.0
-    }
-}
-
->>>>>>> f05ff7e3
 pub fn solve_movement(
     mut query: Query<(&mut Position, &mut Velocity, &mut Acceleration)>,
     dt: Res<DeltaTime>,
