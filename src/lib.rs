<<<<<<< HEAD
pub mod engine;
=======
pub mod asset_manager;

pub fn add(left: usize, right: usize) -> usize {
    left + right
}

#[cfg(test)]
mod tests {
    use super::*;

    #[test]
    fn it_works() {
        let result = add(2, 2);
        assert_eq!(result, 4);
    }
}
>>>>>>> d4af5d6d
<|MERGE_RESOLUTION|>--- conflicted
+++ resolved
@@ -1,20 +1,2 @@
-<<<<<<< HEAD
-pub mod engine;
-=======
 pub mod asset_manager;
-
-pub fn add(left: usize, right: usize) -> usize {
-    left + right
-}
-
-#[cfg(test)]
-mod tests {
-    use super::*;
-
-    #[test]
-    fn it_works() {
-        let result = add(2, 2);
-        assert_eq!(result, 4);
-    }
-}
->>>>>>> d4af5d6d
+pub mod engine;