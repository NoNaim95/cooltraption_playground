--- conflicted
+++ resolved
@@ -1,41 +1,21 @@
 use std::collections::HashMap;
 use std::error::Error;
-<<<<<<< HEAD
-use std::sync::mpsc::{Receiver, Sender};
-=======
-use std::sync::mpsc::SyncSender;
-use std::sync::{Arc, Mutex};
-use std::thread::sleep;
->>>>>>> f2365363
+use std::sync::mpsc::{Receiver, Sender, SyncSender};
 use std::time::{Duration, Instant};
 
 use bevy_ecs::schedule::{Schedule, Stage, SystemStage};
-<<<<<<< HEAD
 use bevy_ecs::system::Resource;
-
-use crate::components::Position;
-=======
 use winit::event::{Event, KeyboardInput, VirtualKeyCode, WindowEvent};
 use winit::event_loop::{ControlFlow, EventLoop};
 
 use crate::components::{Drawable, Position};
 use crate::render::RenderStage;
 use crate::render::{RenderMachine, RenderWorld};
->>>>>>> f2365363
 use crate::simulation::simulation_state::{LoadSimulation, SimulationState};
-use crate::stages::physics_stage::{self, Vec2f};
+use crate::stages::physics_stage;
 use crate::stages::physics_stage::{DeltaTime, PhysicsStage};
 
-use self::action::{Action, ActionPacket, ActionRequest};
-
-pub mod action;
 pub mod simulation_state;
-
-#[derive(Debug, Resource, Clone)]
-pub struct Tick(u64);
-
-#[derive(Resource, Clone)]
-pub struct Actions(Vec<Action>);
 
 pub struct SimulationOptions<S: SimulationState, E: Error> {
     pub simulation_loader: Box<dyn LoadSimulation<S, E>>,
@@ -55,7 +35,6 @@
     action_handler: ActionHandler,
 }
 
-<<<<<<< HEAD
 pub struct ActionHandler {
     action_request_receive_channel: Receiver<ActionRequest>,
     action_packet_receive_channel: Receiver<ActionPacket>,
@@ -99,16 +78,6 @@
             .simulation_loader
             .load()
             .expect("valid simulation object");
-=======
-impl SimulationImpl<'static> {
-    pub fn new<S: SimulationState + 'static, E: Error>(options: SimulationOptions<S, E>) -> Self {
-        let simulation = Box::new(
-            options
-                .simulation_loader
-                .load()
-                .expect("valid simulation object"),
-        );
->>>>>>> f2365363
 
         let mut schedule = Schedule::default();
         schedule.add_stage(
