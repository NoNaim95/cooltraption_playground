<<<<<<< HEAD
use std::sync::{Arc, Mutex};
use std::time::Duration;

use crate::components::{Drawable, Position};
use crate::render::RenderMachine;
use bevy_ecs::prelude::Query;
use bevy_ecs::{
    schedule::{Schedule, Stage, SystemStage},
    system::Resource,
};

use crate::scene::Scene;
use crate::render::RenderStage;
use crate::stages::physics_stage::PhysicsStage;
use crate::stages::physics_stage;

const MICROS_TO_SECONDS: f64 = 1.0 / 1000000.0; // µs to s factor

#[derive(Resource, Default)]
pub struct DeltaTime {
    pub seconds: f64,
}

impl From<Duration> for DeltaTime {
    fn from(duration: Duration) -> Self {
        Self {
            seconds: (duration.as_micros() as f64 * MICROS_TO_SECONDS),
        }
    }
}
=======
use bevy_ecs::schedule::{Schedule, Stage, SystemStage};
use std::time::Duration;

use crate::scene::Scene;
use crate::stages::physics_stage::{self, DeltaTime, PhysicsStage};
>>>>>>> f05ff7e3

pub struct RuntimeOptions {
    pub initial_scene: Box<dyn Scene>,
}

pub trait Runtime<'r> {
    fn load_scene<T: Scene + 'r>(&mut self, scene: T);
    fn step_simulation(&mut self, dt: Duration);
}

pub struct RuntimeImpl<'r> {
    scene: Box<dyn Scene + 'r>,
    schedule: Schedule,
    render_machine: Arc<Mutex<RenderMachine>>,
}

impl<'r> RuntimeImpl<'r> {
    pub fn new(options: RuntimeOptions) -> Self {
        let mut schedule = Schedule::default();
        schedule.add_stage(
            PhysicsStage,
            SystemStage::parallel().with_system(physics_stage::solve_movement),
        );

        let render_machine = Arc::new(Mutex::new(RenderMachine::default()));

        let render_machine_capture = Arc::clone(&render_machine);

        schedule.add_stage_after(
            PhysicsStage,
            RenderStage,
            SystemStage::parallel().with_system(move |query: Query<(&Position, &Drawable)>| {
                let mutex = Arc::as_ref(&render_machine_capture);
                mutex.lock().unwrap().update_state(query)
            }),
        );

        Self {
            scene: options.initial_scene,
            schedule,
            render_machine,
        }
    }
}

impl<'r> Runtime<'r> for RuntimeImpl<'r> {
    fn load_scene<T: Scene + 'r>(&mut self, scene: T) {
        self.scene = Box::new(scene);
    }

    fn step_simulation(&mut self, dt: Duration) {
        self.scene.world_mut().insert_resource(DeltaTime::from(dt));
        self.schedule.run(self.scene.world_mut());
    }
}<|MERGE_RESOLUTION|>--- conflicted
+++ resolved
@@ -1,4 +1,3 @@
-<<<<<<< HEAD
 use std::sync::{Arc, Mutex};
 use std::time::Duration;
 
@@ -29,13 +28,6 @@
         }
     }
 }
-=======
-use bevy_ecs::schedule::{Schedule, Stage, SystemStage};
-use std::time::Duration;
-
-use crate::scene::Scene;
-use crate::stages::physics_stage::{self, DeltaTime, PhysicsStage};
->>>>>>> f05ff7e3
 
 pub struct RuntimeOptions {
     pub initial_scene: Box<dyn Scene>,
