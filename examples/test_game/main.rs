use cooltraption_playground::assets::file_asset_bundle::FileAssetBundle;
use cooltraption_playground::assets::{Asset, AssetBundle};
use log::{info, warn};
use std::env;
use std::path::PathBuf;

#[allow(unused, dead_code)]
<<<<<<< HEAD
=======
use cooltraption_playground::runtime::physics_engine::*;
>>>>>>> 7a1aa888
use cooltraption_playground::runtime::{Runtime, RuntimeImpl};

use bevy_ecs::prelude::*;
use cooltraption_playground::stages::physics_stage::{Acceleration, Position, Velocity};
use std::time::Duration;

mod entities;

fn main() {
    env::set_var("RUST_LOG", "test_game=debug,cooltraption_playground=debug");
    env_logger::init();

    set_working_dir().expect("Could not set working dir");
    info!(
        "Starting in {}",
        env::current_dir().unwrap().to_str().unwrap()
    );

    let bundle = FileAssetBundle::load(PathBuf::from("./assets"));
    match bundle.get_asset("strings").unwrap() {
        Asset::Strings(map) => {
            info!("{}", map.get("greet").unwrap());
        }
        _ => {
            warn!("Didn't find Strings asset");
        }
    }

    let mut world = World::new();
    world.insert_resource(bundle);

    let ent = world
        .spawn((
            Acceleration::default(),
            Velocity::default(),
            Position::default(),
        ))
        .id();
    let mut ent_mut = world.get_entity_mut(ent).unwrap();
    let mut vel = ent_mut.get_mut::<Velocity>().unwrap();
    vel.0.x = 3.0;
    vel.0.y = 1.0;

    let mut engine = RuntimeImpl::new(world);
    for i in 0..3 {
        engine.step_simulation(Duration::from_secs(i));
    }
}

#[derive(Debug)]
enum Error {
    GetError,
    SetError,
}

fn set_working_dir() -> Result<(), Error> {
    let mut working_dir = env::current_exe().or(Err(Error::GetError))?;
    Some(working_dir.pop())
        .filter(|_| true)
        .ok_or(Error::GetError)?;
    Some(working_dir.pop())
        .filter(|_| true)
        .ok_or(Error::GetError)?;
    env::set_current_dir(working_dir).or(Err(Error::SetError))
}<|MERGE_RESOLUTION|>--- conflicted
+++ resolved
@@ -5,10 +5,6 @@
 use std::path::PathBuf;
 
 #[allow(unused, dead_code)]
-<<<<<<< HEAD
-=======
-use cooltraption_playground::runtime::physics_engine::*;
->>>>>>> 7a1aa888
 use cooltraption_playground::runtime::{Runtime, RuntimeImpl};
 
 use bevy_ecs::prelude::*;
@@ -52,7 +48,7 @@
     vel.0.x = 3.0;
     vel.0.y = 1.0;
 
-    let mut engine = RuntimeImpl::new(world);
+    let mut engine = EngineImpl::new(world);
     for i in 0..3 {
         engine.step_simulation(Duration::from_secs(i));
     }
