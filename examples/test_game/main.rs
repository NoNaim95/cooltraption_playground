<<<<<<< HEAD
#[allow(unused, dead_code)]
use cooltraption_playground::engine::physics_engine::*;
use cooltraption_playground::engine::{Engine, EngineImpl};

use bevy_ecs::prelude::*;
use std::time::Duration;

mod entities;

fn main() {
    let mut world = World::new();

    let ent = world
        .spawn((
            Acceleration::default(),
            Velocity::default(),
            Position::default(),
        ))
        .id();
    let mut ent_mut = world.get_entity_mut(ent).unwrap();
    let mut vel = ent_mut.get_mut::<Velocity>().unwrap();
    vel.0.x = 3.0;
    vel.0.y = 1.0;

    let mut engine = EngineImpl::new(world);
    for i in 0..3 {
        engine.step_simulation(Duration::from_secs(i));
    }
=======
use cooltraption_playground::asset_manager::file_asset_manager::FileAssetManager;
use cooltraption_playground::asset_manager::{Asset, AssetManager};
use log::{info, warn};
use std::env;
use std::path::PathBuf;

fn main() {
    env::set_var("RUST_LOG", "test_game=debug");
    env_logger::init();

    set_working_dir().expect("Could not set working dir");
    info!(
        "Starting in {}",
        env::current_dir().unwrap().to_str().unwrap()
    );

    let manager = FileAssetManager::load(PathBuf::from("./assets"));
    match manager.get_asset("strings.yml").unwrap() {
        Asset::Strings(map) => {
            info!("{}", map.get("greet").unwrap());
        }
        _ => {
            warn!("Didn't find Strings asset");
        }
    }
}

#[derive(Debug)]
enum Error {
    GetError,
    SetError,
}

fn set_working_dir() -> Result<(), Error> {
    let mut working_dir = env::current_exe().or(Err(Error::GetError))?;
    Some(working_dir.pop())
        .filter(|_| true)
        .ok_or(Error::GetError)?;
    Some(working_dir.pop())
        .filter(|_| true)
        .ok_or(Error::GetError)?;
    env::set_current_dir(working_dir).or(Err(Error::SetError))
>>>>>>> d4af5d6d
}<|MERGE_RESOLUTION|>--- conflicted
+++ resolved
@@ -1,4 +1,9 @@
-<<<<<<< HEAD
+use cooltraption_playground::asset_manager::file_asset_manager::FileAssetManager;
+use cooltraption_playground::asset_manager::{Asset, AssetManager};
+use log::{info, warn};
+use std::env;
+use std::path::PathBuf;
+
 #[allow(unused, dead_code)]
 use cooltraption_playground::engine::physics_engine::*;
 use cooltraption_playground::engine::{Engine, EngineImpl};
@@ -7,32 +12,6 @@
 use std::time::Duration;
 
 mod entities;
-
-fn main() {
-    let mut world = World::new();
-
-    let ent = world
-        .spawn((
-            Acceleration::default(),
-            Velocity::default(),
-            Position::default(),
-        ))
-        .id();
-    let mut ent_mut = world.get_entity_mut(ent).unwrap();
-    let mut vel = ent_mut.get_mut::<Velocity>().unwrap();
-    vel.0.x = 3.0;
-    vel.0.y = 1.0;
-
-    let mut engine = EngineImpl::new(world);
-    for i in 0..3 {
-        engine.step_simulation(Duration::from_secs(i));
-    }
-=======
-use cooltraption_playground::asset_manager::file_asset_manager::FileAssetManager;
-use cooltraption_playground::asset_manager::{Asset, AssetManager};
-use log::{info, warn};
-use std::env;
-use std::path::PathBuf;
 
 fn main() {
     env::set_var("RUST_LOG", "test_game=debug");
@@ -70,5 +49,22 @@
         .filter(|_| true)
         .ok_or(Error::GetError)?;
     env::set_current_dir(working_dir).or(Err(Error::SetError))
->>>>>>> d4af5d6d
+    let mut world = World::new();
+
+    let ent = world
+        .spawn((
+            Acceleration::default(),
+            Velocity::default(),
+            Position::default(),
+        ))
+        .id();
+    let mut ent_mut = world.get_entity_mut(ent).unwrap();
+    let mut vel = ent_mut.get_mut::<Velocity>().unwrap();
+    vel.0.x = 3.0;
+    vel.0.y = 1.0;
+
+    let mut engine = EngineImpl::new(world);
+    for i in 0..3 {
+        engine.step_simulation(Duration::from_secs(i));
+    }
 }